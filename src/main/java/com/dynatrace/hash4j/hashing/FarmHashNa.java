--- conflicted
+++ resolved
@@ -138,10 +138,7 @@
     }
   }
 
-<<<<<<< HEAD
-=======
-
->>>>>>> 18ea70cc
+
   /**
    * Computes intermediate hash of 32 bytes of byte array from the given offset. Results are
    * returned in the output array because when we last measured, this was 12% faster than allocating
@@ -213,7 +210,6 @@
     long h = (z + getLong(bytes, offset + length - 24)) * mul;
     return hashLength16(
         rotateRight(e + f, 43) + rotateRight(g, 30) + h, e + rotateRight(f + a, 18) + g, mul);
-<<<<<<< HEAD
   }
 
   /*
@@ -272,68 +268,7 @@
     b ^= (b >>> 47);
     b *= mul;
     return b;
-=======
->>>>>>> 18ea70cc
-  }
-
-  /*
-   * Compute an 8-byte hash of a byte array of length greater than 64 bytes.
-   */
-  private static long hashLength65Plus(byte[] bytes, int offset, int length) {
-    int seed = 81;
-    // For strings over 64 bytes we loop. Internal state consists of 56 bytes: v, w, x, y, and z.
-    long x = seed;
-    @SuppressWarnings("ConstantOverflow")
-    long y = seed * K1 + 113;
-    long z = shiftMix(y * K2 + 113) * K2;
-    long[] v = new long[2];
-    long[] w = new long[2];
-    x = x * K2 + getLong(bytes, offset);
-
-    // Set end so that after the loop we have 1 to 64 bytes left to process.
-    int end = offset + ((length - 1) / 64) * 64;
-    int last64offset = end + ((length - 1) & 63) - 63;
-    do {
-      x = rotateRight(x + y + v[0] + getLong(bytes, offset + 8), 37) * K1;
-      y = rotateRight(y + v[1] + getLong(bytes, offset + 48), 42) * K1;
-      x ^= w[1];
-      y += v[0] + getLong(bytes, offset + 40);
-      z = rotateRight(z + w[0], 33) * K1;
-      weakHashLength32WithSeeds(bytes, offset, v[1] * K1, x + w[0], v);
-      weakHashLength32WithSeeds(bytes, offset + 32, z + w[1], y + getLong(bytes, offset + 16), w);
-      long tmp = x;
-      x = z;
-      z = tmp;
-      offset += 64;
-    } while (offset != end);
-    long mul = K1 + ((z & 0xFF) << 1);
-    // Operate on the last 64 bytes of input.
-    offset = last64offset;
-    w[0] += ((length - 1) & 63);
-    v[0] += w[0];
-    w[0] += v[0];
-    x = rotateRight(x + y + v[0] + getLong(bytes, offset + 8), 37) * mul;
-    y = rotateRight(y + v[1] + getLong(bytes, offset + 48), 42) * mul;
-    x ^= w[1] * 9;
-    y += v[0] * 9 + getLong(bytes, offset + 40);
-    z = rotateRight(z + w[0], 33) * mul;
-    weakHashLength32WithSeeds(bytes, offset, v[1] * mul, x + w[0], v);
-    weakHashLength32WithSeeds(bytes, offset + 32, z + w[1], y + getLong(bytes, offset + 16), w);
-    return hashLength16(
-        hashLength16(v[0], w[0], mul) + shiftMix(y) * K0 + x,
-        hashLength16(v[1], w[1], mul) + z,
-        mul);
-  }
-
-  private static long hashLength16(long u, long v, long mul) {
-    long a = (u ^ v) * mul;
-    a ^= (a >>> 47);
-    long b = (v ^ a) * mul;
-    b ^= (b >>> 47);
-    b *= mul;
-    return b;
-  }
-
+  }
 
   @Override
   public long hashCharsToLong(CharSequence input) {
@@ -505,23 +440,25 @@
       z = rotateRight(z + w1, 33) * K1;
       long a = v2 * K1;
       long b = x + w1;
+      long z1 = buffer3;
       a += buffer0;
-      b = rotateRight(b + a + buffer3, 21);
+      b = rotateRight(b + a + z1, 21);
       long c = a;
       a += buffer1;
       a += buffer2;
       b += rotateRight(a, 44);
-      v1 = a + buffer3;
+      v1 = a + z1;
       v2 = b + c;
       long a1 = z + w2;
       long b1 = y + buffer2;
+      long z2 = buffer7;
       a1 += buffer4;
-      b1 = rotateRight(b1 + a1 + buffer7, 21);
+      b1 = rotateRight(b1 + a1 + z2, 21);
       long c1 = a1;
       a1 += buffer5;
       a1 += buffer6;
       b1 += rotateRight(a1, 44);
-      w1 = a1 + buffer7;
+      w1 = a1 + z2;
       w2 = b1 + c1;
       long t = z;
       z = x;
